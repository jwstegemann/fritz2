import org.jetbrains.kotlin.gradle.tasks.Kotlin2JsCompile

tasks.withType<Kotlin2JsCompile>().configureEach {
    kotlinOptions.freeCompilerArgs = listOf(
        "-Xopt-in=kotlin.ExperimentalStdlibApi",
        "-Xopt-in=kotlinx.coroutines.ExperimentalCoroutinesApi",
<<<<<<< HEAD
        "-Xopt-in=kotlinx.coroutines.FlowPreview"
=======
        "-Xopt-in=kotlinx.coroutines.FlowPreview",
        "-XXLanguage:+InlineClasses"
>>>>>>> 827c215b
    )
}

plugins {
    kotlin("js")
    `maven-publish`
    id("org.jetbrains.dokka")
}

repositories {
    jcenter()
}

kotlin {
    target {
        browser {
        }
    }
}

publishing {
    repositories {
        maven {
            name = "bintray"
            val bintrayUsername = "jwstegemann"
            val bintrayRepoName = "fritz2"
            val bintrayPackageName = "fritz2-core"
            setUrl(
                "https://api.bintray.com/maven/" +
                        "$bintrayUsername/$bintrayRepoName/$bintrayPackageName/;" +
                        "publish=0;" + // Never auto-publish to allow override.
                        "override=1"            )
            credentials {
                username = "jwstegemann"
                password = System.getenv("BINTRAY_API_KEY")
            }
        }
    }
    publications {
        create<MavenPublication>("maven") {
            artifactId = "fritz2-core-js"
            from(components["kotlin"])
            artifact(tasks.kotlinSourcesJar.get()) {
                classifier = "sources"
            }
        }
    }
}

dependencies {
    implementation(kotlin("stdlib-js"))
    testImplementation(kotlin("test-js"))
    api("org.jetbrains.kotlinx:kotlinx-coroutines-core-js:1.3.4")
    api("io.fritz2.optics:core-js:0.2")
}




tasks {
    test {
        testTasks.forEach {
            it.testLogging.showExceptions = true
            it.testLogging.showStandardStreams = true
            it.testLogging.minGranularity = 3
            it.testLogging.error {
                this.events(org.gradle.api.tasks.testing.logging.TestLogEvent.PASSED,
                    org.gradle.api.tasks.testing.logging.TestLogEvent.SKIPPED,
                    org.gradle.api.tasks.testing.logging.TestLogEvent.FAILED)
            }
            it.addTestListener(object : TestListener {
                override fun beforeTest(testDescriptor: TestDescriptor?) {
                }

                override fun beforeSuite(suite: TestDescriptor?) {
                }

                override fun afterTest(testDescriptor: TestDescriptor?, result: TestResult?) {
                }

                override fun afterSuite(suite: TestDescriptor, result: TestResult) {
                    if (suite.parent == null) { // root suite
                        val summary = "| Test summary: ${result.testCount} tests, " +
                                "${result.successfulTestCount} succeeded, " +
                                "${result.failedTestCount} failed, " +
                                "${result.skippedTestCount} skipped"
                        val line = "+".padEnd(summary.length,'-') + "-+"
                        logger.lifecycle(line)
                        logger.lifecycle("| Test result: ${result.resultType}".padEnd(summary.length, ' ') + " |")
                        logger.lifecycle(summary + " |")
                        logger.lifecycle(line)
                    }
                }
            })
        }
    }
}<|MERGE_RESOLUTION|>--- conflicted
+++ resolved
@@ -4,12 +4,8 @@
     kotlinOptions.freeCompilerArgs = listOf(
         "-Xopt-in=kotlin.ExperimentalStdlibApi",
         "-Xopt-in=kotlinx.coroutines.ExperimentalCoroutinesApi",
-<<<<<<< HEAD
-        "-Xopt-in=kotlinx.coroutines.FlowPreview"
-=======
         "-Xopt-in=kotlinx.coroutines.FlowPreview",
         "-XXLanguage:+InlineClasses"
->>>>>>> 827c215b
     )
 }
 
