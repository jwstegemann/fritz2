--- conflicted
+++ resolved
@@ -1,12 +1,6 @@
 package dev.fritz2.webcomponents
 
-<<<<<<< HEAD
 import dev.fritz2.dom.html.RenderContext
-=======
-import dev.fritz2.binding.storeOf
-import dev.fritz2.dom.Tag
-import dev.fritz2.dom.html.TagContext
->>>>>>> 0b91ef1c
 import dev.fritz2.test.initDocument
 import dev.fritz2.test.runTest
 import kotlinx.browser.document
@@ -46,7 +40,7 @@
     }
 
     object AttributeComponent : WebComponent<HTMLElement>() {
-        override fun TagContext.init(element: HTMLElement, shadowRoot: ShadowRoot): Tag<HTMLElement> {
+        override fun RenderContext.init(element: HTMLElement, shadowRoot: ShadowRoot): Tag<HTMLElement> {
             val store = storeOf("Initial")
             attributeChanges("test") handledBy { store.update(it) }
 
