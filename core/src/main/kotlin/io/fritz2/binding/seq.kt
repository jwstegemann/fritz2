package io.fritz2.binding

import io.fritz2.optics.withId
import kotlinx.coroutines.ExperimentalCoroutinesApi
import kotlinx.coroutines.FlowPreview
import kotlinx.coroutines.flow.*
import kotlinx.coroutines.flow.map


data class Patch<out T>(val from: Int, val that: List<T>, val replaced: Int)

<<<<<<< HEAD
//TODO: make class to hide Flow<Patch<>> in data attribute
=======
>>>>>>> bf153298
typealias Seq<T> = Flow<Patch<T>>

//TODO: a way to call this just map?
inline fun <T, X> Seq<T>.mapItems(crossinline mapper: (T) -> X): Flow<Patch<X>> =
    this.map {
        Patch(it.from, it.that.map(mapper), it.replaced)
<<<<<<< HEAD
    }


@ExperimentalCoroutinesApi
private inline fun <T> compare(crossinline same: (T,T) -> Boolean): suspend (Pair<List<T>, List<T>>) -> Seq<T> =
    { oldAndNew: Pair<List<T>, List<T>> ->
        channelFlow {
            val (oldValue, newValue) = oldAndNew
            val size2Compare = if (oldValue.size < newValue.size) {
                //console.log("### Seq: append " + (newValue.size - oldValue.size) + " from " + (oldValue.size))
                channel.send(Patch(oldValue.size, newValue.takeLast(newValue.size - oldValue.size), 0))
                oldValue.size
            } else {
                if (newValue.size < oldValue.size) {
                    //console.log("### Seq: delete " + (oldValue.size - newValue.size) + " from " + (newValue.size -1))
                    channel.send(Patch(newValue.size, emptyList<T>(), oldValue.size - newValue.size))
                }
                newValue.size
            }
            //console.log("### Seq: size to compare: $size2Compare")

            //FIXME: better performance without range?
            for (i in 0 until size2Compare) {
                //TODO: batch changed items in a row to one patch
                //console.log("### Seq: inner comparing: $i -> ${last[i]} to ${n[i]}")
                if (same(oldValue[i], newValue[i])) channel.send(Patch(i, listOf(newValue[i]), 1))
            }
        }
    }

private suspend inline fun <T> accumulate(accumulator: Pair<List<T>, List<T>>, newValue: List<T>) =
    Pair(accumulator.second, newValue)
=======
    }


@ExperimentalCoroutinesApi
private inline fun <T> compare(crossinline different: (T, T) -> Boolean): suspend (Pair<List<T>, List<T>>) -> Seq<T> =
    { oldAndNew: Pair<List<T>, List<T>> ->
        channelFlow {
            val (oldValue, newValue) = oldAndNew
            //console.log("old = $oldValue; new = $newValue")
            val size2Compare = if (oldValue.size < newValue.size) {
                //console.log("### Seq: append " + (newValue.size - oldValue.size) + " from " + (oldValue.size))
                channel.send(Patch(oldValue.size, newValue.takeLast(newValue.size - oldValue.size), 0))
                oldValue.size
            } else {
                if (newValue.size < oldValue.size) {
                    //console.log("### Seq: delete " + (oldValue.size - newValue.size) + " from " + (newValue.size -1))
                    channel.send(Patch(newValue.size, emptyList<T>(), oldValue.size - newValue.size))
                }
                newValue.size
            }
            //console.log("### Seq: size to compare: $size2Compare")

            //FIXME: better performance without range?
            for (i in 0 until size2Compare) {
                //TODO: batch changed items in a row to one patch
                //console.log("### Seq: inner comparing: $i -> ${oldValue[i]} to ${newValue[i]}")
                if (different(oldValue[i], newValue[i])) channel.send(Patch(i, listOf(newValue[i]), 1))
            }
        }
    }

private suspend inline fun <T> accumulate(accumulator: Pair<List<T>, List<T>>, newValue: List<T>) =
    Pair(accumulator.second, newValue)

>>>>>>> bf153298

//TODO: just one methode on Store or(!) Flow?
@ExperimentalCoroutinesApi
@FlowPreview
<<<<<<< HEAD
fun <T: withId> AbstractStore<List<T>>.each(): Seq<T>  =
    data.scan(Pair(emptyList<T>(), emptyList<T>()), ::accumulate).flatMapConcat(compare {a,b ->
        a.id == b.id
=======
fun <T: WithId> Store<List<T>>.each(): Seq<T> =
    data.scan(Pair(emptyList<T>(), emptyList<T>()), ::accumulate).flatMapConcat(compare {a,b ->
        a.id != b.id
>>>>>>> bf153298
    })

@ExperimentalCoroutinesApi
@FlowPreview
<<<<<<< HEAD
fun <T> AbstractStore<List<T>>.each(): Seq<T>  =
    data.scan(Pair(emptyList<T>(), emptyList<T>()), ::accumulate).flatMapConcat(compare {a,b ->
        a == b
=======
fun <T: WithId> Flow<List<T>>.each(): Seq<T> =
    this.scan(Pair(emptyList<T>(), emptyList<T>()), ::accumulate).flatMapConcat(compare {a,b ->
        a.id != b.id
    })


@ExperimentalCoroutinesApi
@FlowPreview
fun <T> Store<List<T>>.each(): Seq<T> =
    data.scan(Pair(emptyList<T>(), emptyList<T>()), ::accumulate).flatMapConcat(compare {a,b ->
        a != b
    })

@ExperimentalCoroutinesApi
@FlowPreview
fun <T> Flow<List<T>>.each(): Seq<T> =
    this.scan(Pair(emptyList<T>(), emptyList<T>()), ::accumulate).flatMapConcat(compare {a,b ->
        a != b
>>>>>>> bf153298
    })<|MERGE_RESOLUTION|>--- conflicted
+++ resolved
@@ -9,50 +9,13 @@
 
 data class Patch<out T>(val from: Int, val that: List<T>, val replaced: Int)
 
-<<<<<<< HEAD
 //TODO: make class to hide Flow<Patch<>> in data attribute
-=======
->>>>>>> bf153298
 typealias Seq<T> = Flow<Patch<T>>
 
 //TODO: a way to call this just map?
 inline fun <T, X> Seq<T>.mapItems(crossinline mapper: (T) -> X): Flow<Patch<X>> =
     this.map {
         Patch(it.from, it.that.map(mapper), it.replaced)
-<<<<<<< HEAD
-    }
-
-
-@ExperimentalCoroutinesApi
-private inline fun <T> compare(crossinline same: (T,T) -> Boolean): suspend (Pair<List<T>, List<T>>) -> Seq<T> =
-    { oldAndNew: Pair<List<T>, List<T>> ->
-        channelFlow {
-            val (oldValue, newValue) = oldAndNew
-            val size2Compare = if (oldValue.size < newValue.size) {
-                //console.log("### Seq: append " + (newValue.size - oldValue.size) + " from " + (oldValue.size))
-                channel.send(Patch(oldValue.size, newValue.takeLast(newValue.size - oldValue.size), 0))
-                oldValue.size
-            } else {
-                if (newValue.size < oldValue.size) {
-                    //console.log("### Seq: delete " + (oldValue.size - newValue.size) + " from " + (newValue.size -1))
-                    channel.send(Patch(newValue.size, emptyList<T>(), oldValue.size - newValue.size))
-                }
-                newValue.size
-            }
-            //console.log("### Seq: size to compare: $size2Compare")
-
-            //FIXME: better performance without range?
-            for (i in 0 until size2Compare) {
-                //TODO: batch changed items in a row to one patch
-                //console.log("### Seq: inner comparing: $i -> ${last[i]} to ${n[i]}")
-                if (same(oldValue[i], newValue[i])) channel.send(Patch(i, listOf(newValue[i]), 1))
-            }
-        }
-    }
-
-private suspend inline fun <T> accumulate(accumulator: Pair<List<T>, List<T>>, newValue: List<T>) =
-    Pair(accumulator.second, newValue)
-=======
     }
 
 
@@ -87,29 +50,17 @@
 private suspend inline fun <T> accumulate(accumulator: Pair<List<T>, List<T>>, newValue: List<T>) =
     Pair(accumulator.second, newValue)
 
->>>>>>> bf153298
 
 //TODO: just one methode on Store or(!) Flow?
 @ExperimentalCoroutinesApi
 @FlowPreview
-<<<<<<< HEAD
-fun <T: withId> AbstractStore<List<T>>.each(): Seq<T>  =
-    data.scan(Pair(emptyList<T>(), emptyList<T>()), ::accumulate).flatMapConcat(compare {a,b ->
-        a.id == b.id
-=======
 fun <T: WithId> Store<List<T>>.each(): Seq<T> =
     data.scan(Pair(emptyList<T>(), emptyList<T>()), ::accumulate).flatMapConcat(compare {a,b ->
         a.id != b.id
->>>>>>> bf153298
     })
 
 @ExperimentalCoroutinesApi
 @FlowPreview
-<<<<<<< HEAD
-fun <T> AbstractStore<List<T>>.each(): Seq<T>  =
-    data.scan(Pair(emptyList<T>(), emptyList<T>()), ::accumulate).flatMapConcat(compare {a,b ->
-        a == b
-=======
 fun <T: WithId> Flow<List<T>>.each(): Seq<T> =
     this.scan(Pair(emptyList<T>(), emptyList<T>()), ::accumulate).flatMapConcat(compare {a,b ->
         a.id != b.id
@@ -128,5 +79,4 @@
 fun <T> Flow<List<T>>.each(): Seq<T> =
     this.scan(Pair(emptyList<T>(), emptyList<T>()), ::accumulate).flatMapConcat(compare {a,b ->
         a != b
->>>>>>> bf153298
     })