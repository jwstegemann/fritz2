package io.fritz2.remote

import kotlinx.coroutines.await
import kotlinx.coroutines.flow.Flow
import kotlinx.coroutines.flow.catch
import kotlinx.coroutines.flow.flow
import kotlinx.coroutines.flow.map
import org.w3c.fetch.*

/**
 * exception type for handling http exceptions
 *
 * @property statusCode the http response status code
 * @property body the body of the error-response
 */
class FetchException(val statusCode: Short, val body: String, val response: Response) : Throwable()

private val loggingErrorHandler = { t: Throwable ->
    when (t) {
        is FetchException -> {
            val e = t
            console.error("error on request @ ${e.response.url}: ${e.statusCode} - ${e.body}")
        }
        else -> {
            console.error("error on request: ${t.message}")
        }
    }
}

/**
 * factory method to create a RequestTemplate
 *
 * @property baseUrl the common base of all urls that you want to call using the template
 */
fun remote(baseUrl: String = "") = RequestTemplate(baseUrl)

/**
 * Represents the common fields an attributes of a given set of http requests.
 *
 * Use it to define common headers, error-handling, base url, etc. for a specific API for example.
 * By calling one of the executing methods like [get] or [post] a specific request is built from the template and send to the server.
 *
 * @property baseUrl the common base of all urls that you want to call using this template
 * @property errorHandler a common error handler for all requests you will send using this template. By default this just logs the error to the console.
 */
class RequestTemplate(val baseUrl: String = "") {
    private var method: String? = undefined
    private var headers: Headers? = undefined
    private var body: String? = undefined
    private var referrer: String? = undefined
    private var referrerPolicy: dynamic = undefined
    private var mode: RequestMode? = undefined
    private var credentials: RequestCredentials? = undefined
    private var cache: RequestCache? = undefined
    private var redirect: RequestRedirect? = undefined
    private var integrity: String? = undefined
    private var keepalive: Boolean? = undefined
    private var window: Any? = undefined

    /**
     * builds a request, sends it to the server, awaits the response (async), creates a flow of it and attaches the defined errorHandler
     *
     * @param url function do derive the url (so you can use baseUrl)
     * @param init an instance of [RequestInit] defining the attributes of the request
     */
<<<<<<< HEAD

=======
>>>>>>> 827c215b
    inline fun execute(url: String, init: RequestInit): Flow<Response> = flow {
        val response = kotlin.browser.window.fetch("$baseUrl/$url", init).await()

        if (response.ok) emit(response)
        else throw FetchException(response.status, response.text().await(), response)
    }

    /**
     * builds a [RequestInit] without a body from the template using [method]
     *
     * @param method the http method to use (GET, POST, etc.)
     */
    private fun buildInit(method: String) = RequestInit(
        method = method,
        headers = headers,
        referrer = referrer,
        referrerPolicy = referrerPolicy,
        mode = mode,
        credentials = credentials,
        cache = cache,
        redirect = redirect,
        integrity = integrity,
        keepalive = keepalive,
        window = window
    )

    /**
     * builds a [RequestInit] with a body from the template using [method]
     *
     * @param method the http method to use (GET, POST, etc.)
     * @param body content of the request
     */
    private fun buildInit(method: String, body: String) = RequestInit(
        method = method,
        headers = headers,
        referrer = referrer,
        referrerPolicy = referrerPolicy,
        mode = mode,
        credentials = credentials,
        cache = cache,
        redirect = redirect,
        integrity = integrity,
        keepalive = keepalive,
        window = window,
        body = body
    )

    /**
     * issues a get request returning a flow of it's response
     *
     * @param url function to derive the url (so you can use baseUrl or other (inherited) parameters
     */
<<<<<<< HEAD

=======
>>>>>>> 827c215b
    fun get(url: String = "") = execute(url, buildInit("GET"))

    /**
     * issues a delete request returning a flow of it's response
     *
     * @param url function to derive the url (so you can use baseUrl or other (inherited) parameters
     */
<<<<<<< HEAD

=======
>>>>>>> 827c215b
    fun delete(url: String = "") = execute(url, buildInit("DELETE"))

    /**
     * issues a head request returning a flow of it's response
     *
     * @param url function to derive the url (so you can use baseUrl or other (inherited) parameters
     */
<<<<<<< HEAD

=======
>>>>>>> 827c215b
    fun head(url: String = "") = execute(url, buildInit("HEAD"))

    /**
     * issues a post request returning a flow of it's response
     *
     * @param url function to derive the url (so you can use baseUrl or other (inherited) parameters
     * @param body content to send in the body of the request
     */
<<<<<<< HEAD

=======
>>>>>>> 827c215b
    fun post(url: String = "", body: String) = execute(url, buildInit("POST", body))

    /**
     * issues a push request returning a flow of it's response
     *
     * @param url function to derive the url (so you can use baseUrl or other (inherited) parameters
     * @param body content to send in the body of the request
     */
<<<<<<< HEAD

=======
>>>>>>> 827c215b
    fun push(url: String = "", body: String) = execute(url, buildInit("PUSH", body))

    /**
     * issues a patch request returning a flow of it's response
     *
     * @param url function to derive the url (so you can use baseUrl or other (inherited) parameters
     * @param body content to send in the body of the request
     */
<<<<<<< HEAD

=======
>>>>>>> 827c215b
    fun patch(url: String = "", body: String) = execute(url, buildInit("PUSH", body))

    /**
     * checks if a [Headers] obect has been initialized, does so if not and attaches the given http header
     *
     * @param name name of the http header to add
     * @param value value of the header field
     */
    private inline fun addHeader(name: String, value: String): RequestTemplate = apply {
        if (headers == null || headers == undefined) headers = Headers()
        headers!!.append(name, value)
    }

    /**
     * adds the given http header to the request
     *
     * @param name name of the http header to add
     * @param value value of the header field
     */
    fun header(name: String, value: String) = addHeader(name, value)

    /**
     * adds a header to accept a given media type (like application/pdf)
     *
     * @param value media type to accept
     */
    fun accept(value: String) = addHeader("Accept", value)

    /**
     * adds a header to accept JSON as response
     */
    fun acceptJson() = accept("application/json")

}


// Response

/**
 * extracts the body from the given [Response]
 */
fun Flow<Response>.body() = this.map {
    it.text().await()
}

/**
 * defines, how to handle an error that occurred during a http request.
 *
 * @param handler function that describes, how to handle a thrown [FetchException]
 */
<<<<<<< HEAD

=======
>>>>>>> 827c215b
fun Flow<Response>.onError(handler: (Throwable) -> Unit) = this.catch {
    handler(it)
}

/**
 * adds a handler to log all exceptions that occur during a fetch action
 */
<<<<<<< HEAD

=======
>>>>>>> 827c215b
fun Flow<Response>.onErrorLog() = this.catch {
    loggingErrorHandler(it)
}<|MERGE_RESOLUTION|>--- conflicted
+++ resolved
@@ -63,10 +63,6 @@
      * @param url function do derive the url (so you can use baseUrl)
      * @param init an instance of [RequestInit] defining the attributes of the request
      */
-<<<<<<< HEAD
-
-=======
->>>>>>> 827c215b
     inline fun execute(url: String, init: RequestInit): Flow<Response> = flow {
         val response = kotlin.browser.window.fetch("$baseUrl/$url", init).await()
 
@@ -119,10 +115,6 @@
      *
      * @param url function to derive the url (so you can use baseUrl or other (inherited) parameters
      */
-<<<<<<< HEAD
-
-=======
->>>>>>> 827c215b
     fun get(url: String = "") = execute(url, buildInit("GET"))
 
     /**
@@ -130,10 +122,6 @@
      *
      * @param url function to derive the url (so you can use baseUrl or other (inherited) parameters
      */
-<<<<<<< HEAD
-
-=======
->>>>>>> 827c215b
     fun delete(url: String = "") = execute(url, buildInit("DELETE"))
 
     /**
@@ -141,10 +129,6 @@
      *
      * @param url function to derive the url (so you can use baseUrl or other (inherited) parameters
      */
-<<<<<<< HEAD
-
-=======
->>>>>>> 827c215b
     fun head(url: String = "") = execute(url, buildInit("HEAD"))
 
     /**
@@ -153,10 +137,6 @@
      * @param url function to derive the url (so you can use baseUrl or other (inherited) parameters
      * @param body content to send in the body of the request
      */
-<<<<<<< HEAD
-
-=======
->>>>>>> 827c215b
     fun post(url: String = "", body: String) = execute(url, buildInit("POST", body))
 
     /**
@@ -165,10 +145,6 @@
      * @param url function to derive the url (so you can use baseUrl or other (inherited) parameters
      * @param body content to send in the body of the request
      */
-<<<<<<< HEAD
-
-=======
->>>>>>> 827c215b
     fun push(url: String = "", body: String) = execute(url, buildInit("PUSH", body))
 
     /**
@@ -177,10 +153,6 @@
      * @param url function to derive the url (so you can use baseUrl or other (inherited) parameters
      * @param body content to send in the body of the request
      */
-<<<<<<< HEAD
-
-=======
->>>>>>> 827c215b
     fun patch(url: String = "", body: String) = execute(url, buildInit("PUSH", body))
 
     /**
@@ -231,10 +203,6 @@
  *
  * @param handler function that describes, how to handle a thrown [FetchException]
  */
-<<<<<<< HEAD
-
-=======
->>>>>>> 827c215b
 fun Flow<Response>.onError(handler: (Throwable) -> Unit) = this.catch {
     handler(it)
 }
@@ -242,10 +210,6 @@
 /**
  * adds a handler to log all exceptions that occur during a fetch action
  */
-<<<<<<< HEAD
-
-=======
->>>>>>> 827c215b
 fun Flow<Response>.onErrorLog() = this.catch {
     loggingErrorHandler(it)
 }