package dev.fritz2.headless.foundation

import dev.fritz2.dom.Tag
import dev.fritz2.dom.Window
import dev.fritz2.dom.html.*
import dev.fritz2.headless.foundation.utils.popper.*
import kotlinx.coroutines.flow.filter
import kotlinx.coroutines.flow.first
import kotlinx.coroutines.flow.mapNotNull
import org.w3c.dom.HTMLDivElement
import org.w3c.dom.HTMLElement

abstract class PopUpPanel<C : HTMLElement>(
    renderContext: RenderContext,
    tagFactory: TagFactory<Tag<C>>,
    classes: String?,
    id: String?,
    scope: ScopeContext.() -> Unit,
    private val openCloseDelegate: OpenClose,
    private val reference: Tag<HTMLElement>?,
    private val popperDiv: HtmlTag<HTMLDivElement> = renderContext.div("f2-popup-hidden") {}, //never add other classes to popperDiv, they will be overridden
    tag: Tag<C> = tagFactory(popperDiv, classes, id, scope) {}
) : Tag<C> by tag {

    companion object {
        init {
<<<<<<< HEAD
            addGlobalStyles(listOf(
            """.popper[data-popper-reference-hidden] {
                visibility: hidden;
                pointer-events: none;
            }""".trimIndent(),
            """.popper-arrow, .popper-arrow::before {
=======
            addGlobalStyles(
                listOf(
                    """.popper[data-popper-reference-hidden] {
                visibility: hidden;
                pointer-events: none;
            }""".trimIndent(),
                    """.popper-arrow, .popper-arrow::before {
>>>>>>> 8da9314e
                position: absolute;
                width: 8px;
                height: 8px;
                background: inherit;
            }""".trimIndent(),
<<<<<<< HEAD
                """.popper-arrow {
                visibility: hidden;
            }""".trimIndent(),
            """.popper-arrow::before {
=======
                    """.popper-arrow {
                visibility: hidden;
            }""".trimIndent(),
                    """.popper-arrow::before {
>>>>>>> 8da9314e
                visibility: visible;
                content: '';
                transform: rotate(45deg);
            }""".trimIndent(),
<<<<<<< HEAD
            """.popper[data-popper-placement^='top'] > .popper-arrow {
                bottom: -4px;
            }""".trimIndent(),
            """.popper[data-popper-placement^='bottom'] > .popper-arrow {
                top: -4px;
            }""".trimIndent(),
            """.popper[data-popper-placement^='left'] > .popper-arrow {
                right: -4px;
            }""".trimIndent(),
            """.popper[data-popper-placement^='right'] > .popper-arrow {
                left: -4px;
            }""".trimIndent(),
            """.popper[data-popper-placement='bottom'] > .transform {
                transform-origin: top;
            }""".trimIndent(),
            """.popper[data-popper-placement='bottom-start'] > .transform {
                transform-origin: top left;
            }""".trimIndent(),
            """.popper[data-popper-placement='bottom-right'] > .transform {
                transform-origin: top right;
            }""".trimIndent(),
            """.popper[data-popper-placement='top'] > .transform {
                transform-origin: bottom;
            }""".trimIndent(),
            """.popper[data-popper-placement='top-start'] > .transform {
                transform-origin: bottom left;
            }""".trimIndent(),
            """.popper[data-popper-placement='top-right'] > .transform {
                transform-origin: bottom right;
            }""".trimIndent(),
            """.popper[data-popper-placement='left'] > .transform {
                transform-origin: right;
            }""".trimIndent(),
            """.popper[data-popper-placement='left-start'] > .transform {
                transform-origin: top right;
            }""".trimIndent(),
            """.popper[data-popper-placement='left-end'] > .transform {
                transform-origin: bottom right;
            }""".trimIndent(),
            """.popper[data-popper-placement='right'] > .transform {
                transform-origin: left;
            }""".trimIndent(),
            """.popper[data-popper-placement='right-start'] > .transform {
                transform-origin: top left;
            }""".trimIndent(),
            """.popper[data-popper-placement='right-end'] > .transform {
                transform-origin: bottom left;
            }""".trimIndent(),
            """.f2-popup-visible {
                width: 100%;
                visibility: visible;
            }""".trimIndent(),
            """.f2-popup-hidden {
                width: 100%;
                visibility: hidden;
            }""".trimIndent()
            ))
=======
                    """.popper[data-popper-placement^='top'] > .popper-arrow {
                bottom: -4px;
            }""".trimIndent(),
                    """.popper[data-popper-placement^='bottom'] > .popper-arrow {
                top: -4px;
            }""".trimIndent(),
                    """.popper[data-popper-placement^='left'] > .popper-arrow {
                right: -4px;
            }""".trimIndent(),
                    """.popper[data-popper-placement^='right'] > .popper-arrow {
                left: -4px;
            }""".trimIndent(),
                    """.popper[data-popper-placement='bottom'] > .transform {
                transform-origin: top;
            }""".trimIndent(),
                    """.popper[data-popper-placement='bottom-start'] > .transform {
                transform-origin: top left;
            }""".trimIndent(),
                    """.popper[data-popper-placement='bottom-right'] > .transform {
                transform-origin: top right;
            }""".trimIndent(),
                    """.popper[data-popper-placement='top'] > .transform {
                transform-origin: bottom;
            }""".trimIndent(),
                    """.popper[data-popper-placement='top-start'] > .transform {
                transform-origin: bottom left;
            }""".trimIndent(),
                    """.popper[data-popper-placement='top-right'] > .transform {
                transform-origin: bottom right;
            }""".trimIndent(),
                    """.popper[data-popper-placement='left'] > .transform {
                transform-origin: right;
            }""".trimIndent(),
                    """.popper[data-popper-placement='left-start'] > .transform {
                transform-origin: top right;
            }""".trimIndent(),
                    """.popper[data-popper-placement='left-end'] > .transform {
                transform-origin: bottom right;
            }""".trimIndent(),
                    """.popper[data-popper-placement='right'] > .transform {
                transform-origin: left;
            }""".trimIndent(),
                    """.popper[data-popper-placement='right-start'] > .transform {
                transform-origin: top left;
            }""".trimIndent(),
                    """.popper[data-popper-placement='right-end'] > .transform {
                transform-origin: bottom left;
            }""".trimIndent(),
                    """.f2-popup-visible {
                width: 100%;
                visibility: visible;
            }""".trimIndent(),
                    """.f2-popup-hidden {
                width: 100%;
                visibility: hidden;
            }""".trimIndent()
                )
            )
>>>>>>> 8da9314e
        }
    }


    var placement: Placement = Placement.auto
    var strategy: Strategy = Strategy.absolute

    //    var showArrow: Boolean = false
    var flip: Boolean = true
    var skidding = 0
    var distance = 10

    fun closeOnEscape() {
        Window.keydowns.filter { shortcutOf(it) == Keys.Escape }
            .mapNotNull { if (openCloseDelegate.opened.first()) Unit else null } handledBy openCloseDelegate.close
    }

    fun closeOnBlur() {
        attrIfNotSet("tabindex", "0")
        blurs.mapNotNull {
            if (it.relatedTarget == reference?.domNode) null else Unit
        } handledBy openCloseDelegate.close
    }

    open fun render() {
        //TODO: showing and styling arrow here
//        if (showArrow) {
//            popperDiv.apply {
//                div("popper-arrow") {
//                    attr("data-popper-arrow", true)
//                }
//            }
//        }

        if (reference != null) {
            val modifiers = buildList<Modifier<*>> {
                if (!flip) add(Flip(false))
//                if (showArrow) add(Arrow())
                if (skidding != 0 || distance != 0) add(Offset(skidding, distance))
            }

            val popper = createPopper(
                reference.domNode, popperDiv.domNode, PopperOptionsInit(
                    placement,
                    strategy,
                    * modifiers.toTypedArray()
                )
            )

            job.invokeOnCompletion { popper.destroy() }

            if (openCloseDelegate.openClose.isSet) {
                reference.apply {
                    attr(Aria.labelledby, reference.id)
                    attr(Aria.controls, id.whenever(openCloseDelegate.opened))
                    attr(Aria.haspopup, "true")
                }
                openCloseDelegate.opened handledBy {
                    if (it) {
                        popperDiv.domNode.className = "popper f2-popup-visible"
                        setFocus()
                    } else {
                        this@PopUpPanel.waitForAnimation()
                        popperDiv.domNode.className = "popper f2-popup-hidden"
                    }
                }
            }
        }
    }
}<|MERGE_RESOLUTION|>--- conflicted
+++ resolved
@@ -24,14 +24,6 @@
 
     companion object {
         init {
-<<<<<<< HEAD
-            addGlobalStyles(listOf(
-            """.popper[data-popper-reference-hidden] {
-                visibility: hidden;
-                pointer-events: none;
-            }""".trimIndent(),
-            """.popper-arrow, .popper-arrow::before {
-=======
             addGlobalStyles(
                 listOf(
                     """.popper[data-popper-reference-hidden] {
@@ -39,86 +31,19 @@
                 pointer-events: none;
             }""".trimIndent(),
                     """.popper-arrow, .popper-arrow::before {
->>>>>>> 8da9314e
                 position: absolute;
                 width: 8px;
                 height: 8px;
                 background: inherit;
             }""".trimIndent(),
-<<<<<<< HEAD
-                """.popper-arrow {
-                visibility: hidden;
-            }""".trimIndent(),
-            """.popper-arrow::before {
-=======
                     """.popper-arrow {
                 visibility: hidden;
             }""".trimIndent(),
                     """.popper-arrow::before {
->>>>>>> 8da9314e
                 visibility: visible;
                 content: '';
                 transform: rotate(45deg);
             }""".trimIndent(),
-<<<<<<< HEAD
-            """.popper[data-popper-placement^='top'] > .popper-arrow {
-                bottom: -4px;
-            }""".trimIndent(),
-            """.popper[data-popper-placement^='bottom'] > .popper-arrow {
-                top: -4px;
-            }""".trimIndent(),
-            """.popper[data-popper-placement^='left'] > .popper-arrow {
-                right: -4px;
-            }""".trimIndent(),
-            """.popper[data-popper-placement^='right'] > .popper-arrow {
-                left: -4px;
-            }""".trimIndent(),
-            """.popper[data-popper-placement='bottom'] > .transform {
-                transform-origin: top;
-            }""".trimIndent(),
-            """.popper[data-popper-placement='bottom-start'] > .transform {
-                transform-origin: top left;
-            }""".trimIndent(),
-            """.popper[data-popper-placement='bottom-right'] > .transform {
-                transform-origin: top right;
-            }""".trimIndent(),
-            """.popper[data-popper-placement='top'] > .transform {
-                transform-origin: bottom;
-            }""".trimIndent(),
-            """.popper[data-popper-placement='top-start'] > .transform {
-                transform-origin: bottom left;
-            }""".trimIndent(),
-            """.popper[data-popper-placement='top-right'] > .transform {
-                transform-origin: bottom right;
-            }""".trimIndent(),
-            """.popper[data-popper-placement='left'] > .transform {
-                transform-origin: right;
-            }""".trimIndent(),
-            """.popper[data-popper-placement='left-start'] > .transform {
-                transform-origin: top right;
-            }""".trimIndent(),
-            """.popper[data-popper-placement='left-end'] > .transform {
-                transform-origin: bottom right;
-            }""".trimIndent(),
-            """.popper[data-popper-placement='right'] > .transform {
-                transform-origin: left;
-            }""".trimIndent(),
-            """.popper[data-popper-placement='right-start'] > .transform {
-                transform-origin: top left;
-            }""".trimIndent(),
-            """.popper[data-popper-placement='right-end'] > .transform {
-                transform-origin: bottom left;
-            }""".trimIndent(),
-            """.f2-popup-visible {
-                width: 100%;
-                visibility: visible;
-            }""".trimIndent(),
-            """.f2-popup-hidden {
-                width: 100%;
-                visibility: hidden;
-            }""".trimIndent()
-            ))
-=======
                     """.popper[data-popper-placement^='top'] > .popper-arrow {
                 bottom: -4px;
             }""".trimIndent(),
@@ -177,7 +102,6 @@
             }""".trimIndent()
                 )
             )
->>>>>>> 8da9314e
         }
     }
 
