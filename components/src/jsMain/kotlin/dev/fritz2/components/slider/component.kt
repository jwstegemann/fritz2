--- conflicted
+++ resolved
@@ -405,10 +405,7 @@
                     this@SliderComponent.store?.let { value handledBy it.update }
                 }
 
-<<<<<<< HEAD
-=======
                 this@SliderComponent.renderTooltip.value.invoke(this)
->>>>>>> e6452f1b
             }
 
             internalStore.sliderElement
