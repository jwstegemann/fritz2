package dev.fritz2.components

import dev.fritz2.binding.SimpleHandler
<<<<<<< HEAD
import dev.fritz2.binding.storeOf
import dev.fritz2.binding.watch
import dev.fritz2.dom.html.Div
import dev.fritz2.dom.html.RenderContext
import dev.fritz2.dom.html.Scope
=======
import dev.fritz2.components.modal.ModalComponent
>>>>>>> 80447b9e
import dev.fritz2.styling.StyleClass
import dev.fritz2.styling.div
import dev.fritz2.styling.params.BasicParams
<<<<<<< HEAD
import dev.fritz2.styling.params.BoxParams
import dev.fritz2.styling.params.Style
import dev.fritz2.styling.staticStyle
import dev.fritz2.styling.theme.*
import kotlinx.browser.document
import kotlinx.coroutines.Job
import kotlinx.coroutines.flow.map
import org.w3c.dom.get

/**
 * Alias for reducing boilerplate in various places, as this extension signature is used quite often within modal
 * source code.
 */
typealias ModalRenderContext = RenderContext.(level: Int) -> Div

/**
 * Enum that categorizes the methods of an overlay implementation.
 */
enum class OverlayMethod {
    /**
     * Only one overlay will be rendered, just beneath the top most modal shown, so that it covers the whole rest
     * of the screen including other modals opened before.
     */
    CoveringTopMost,

    /**
     * An overlay is rendered for each modal opened, so there are arbitrary pairs of overlay and modal on top.
     * The overall effect is often that the screen becomes darker and darker if the overlay effect is applying
     * a transparent color to the screen.
     */
    CoveringEach
}

/**
 * This interface defines the overlay type.
 * It can be used to create custom overlay functionalities.
 */
interface Overlay {
    val method: OverlayMethod
    val styling: Style<BasicParams>
    fun render(renderContext: RenderContext, level: Int)
}

/**
 * Utility function to calculate the final z-index of an overlay or modal.
 * Both types are based upon the level of the modal in order to cover other modals already rendered.
 */
internal fun ZIndices.modal(level: Int, offset: Int = 0): Property {
    return modal raiseBy (10 * (level - 1) + offset)
}

/**
 * Default implementation of an overlay, that simply uses one ``Div`` as surface to apply some styling like
 * covering the screen with some transparent color.
 */
class DefaultOverlay(
    override val method: OverlayMethod = OverlayMethod.CoveringTopMost,
    override val styling: Style<BasicParams> = Theme().modal.overlay
) : Overlay {
    override fun render(renderContext: RenderContext, level: Int) {
        renderContext.div({
            zIndex { modal(level, -1) }
            styling()
        }, prefix = "modal-overlay") {
        }
    }
}

/**
 * This component class offers primarily some configuration options for modal dialogs.
 *
 * The modal can be configured for the following aspects:
 *
 * - the overall size of the acquired space.
 * - some variants dealing with positioning (does not really work yet for all options)
 * - the content itself; can be arbitrary HTML elements or subcomponents
 * - a predefined close button that can be used optionally
 *
 * There are two possible overall strategies for rendering the overlay:
 * - only once, directly below the top modal (the default behaviour)
 * - before *every* new modal, so the more gets stacked, the more overlays gets rendered!
 *
 * This can be configured via the [ModalComponent.Companion.setOverlayHandler] once or via a fitting handler of
 * [ModalComponent.Companion.overlay] for dynamic use cases.
 *
 * The actual rendering of the overlay is done within a separate interface called [Overlay].
 * There is currently one implementation [DefaultOverlay] that offers the possibility to freely inject the styling,
 * so for most use cases it might be sufficient to just use the former.
 * If there is a need to render a _different structure_ or to bypass the [dev.fritz2.styling.theme.Theme.zIndices]
 * management, a custom implementation is the way to go.
 * The interface also enforces to pass the rendering strategy identifier via the [Overlay.method] property.
 *
 * For a detailed understanding have a look into the [ModalComponent.render] function and the
 * ``ModalComponent.Companion.init`` block.
 */
open class ModalComponent(protected val build: ModalComponent.(SimpleHandler<Unit>) -> Unit) :
    ManagedComponent<SimpleHandler<Unit>>,
    CloseButtonProperty by CloseButtonMixin("modal-close-button", {
        position {
            absolute {
                right { smaller }
                top { smaller }
            }
        }
    }) {

    class ModalsStack : RootStore<List<ModalRenderContext>>(listOf()) {

        fun push(dialog: ModalRenderContext) = handle { stack ->
            stack + dialog
        }

        val pop = handle { stack ->
            stack.dropLast(1)
        }
    }

    companion object {
        private val stack = ModalsStack()
        val overlay = storeOf<Overlay>(DefaultOverlay())
        private val job = Job()
        private val scope = Scope()
        private val globalId = "f2c-modals-${randomId()}"
        private val myStaticStyle = staticStyle("disableOverflowForModal", "overflow:hidden !important;")

        fun setOverlayHandler(overlay: Overlay) {
            ModalComponent.overlay.update(overlay)
        }

        init {
            stack.data.map { modals ->
                configureBodyScrolling(modals)
                ManagedComponent.managedRenderContext(globalId, job, scope).apply {
                    val currentOverlay = overlay.current
                    if (currentOverlay.method == OverlayMethod.CoveringTopMost && modals.isNotEmpty()) {
                        currentOverlay.render(this, modals.size)
                    }
                    modals.withIndex().toList().forEach { (index, modal) ->
                        if (currentOverlay.method == OverlayMethod.CoveringEach) {
                            div {
                                currentOverlay.render(this, index + 1)
                                modal(index + 1)
                            }
                        } else this.modal(index + 1)
                    }
                }
            }.watch()
        }

        private fun configureBodyScrolling(modals: List<ModalRenderContext>) {
            val bodyElementClasses = document.getElementsByTagName("body")[0]?.classList
            if (modals.isNotEmpty()) {
                bodyElementClasses?.add(myStaticStyle.name)
            } else {
                bodyElementClasses?.remove(myStaticStyle.name)
            }
        }

    }

    val content = ComponentProperty<(RenderContext.() -> Unit)?>(null)

    @Deprecated(message = "Use width property instead.")
    val size = ComponentProperty<(ModalSizes.() -> Style<BasicParams>)?>(null)

    @Deprecated(message = "Use placement property instead.")
    val variant = ComponentProperty<ModalVariants.() -> Style<BasicParams>> { Theme().modal.variants.auto }

    enum class Placement {
        TOP, CENTER, BOTTOM, STRETCH
    }

    object PlacementContext {
        val top = Placement.TOP
        val center = Placement.CENTER
        val bottom = Placement.BOTTOM
        val stretch = Placement.STRETCH

        fun flexValueOf(placement: Placement) = when (placement) {
            Placement.TOP -> "flex-start"
            Placement.CENTER -> "center"
            Placement.BOTTOM -> "flex-end"
            Placement.STRETCH -> "stretch"
        }

        fun externalScrollingPossible(placement: Placement) = placement == Placement.TOP
    }

    val placement = ComponentProperty<PlacementContext.() -> Placement> { Placement.TOP }

    object WidthContext {
        val small = "small"
        val normal = "normal"
        val large = "large"
        val full = "full"

        fun asCssWidthExpression(value: Property) = when (value) {
            small -> Theme().modal.widths.small
            normal -> Theme().modal.widths.normal
            large -> Theme().modal.widths.large
            full -> Theme().modal.widths.full
            else -> value
        }
    }

    val width = ComponentProperty<WidthContext.() -> String> { normal }

    override fun render(
        styling: BoxParams.() -> Unit,
        baseClass: StyleClass,
        id: String?,
        prefix: String
    ): SimpleHandler<Unit> {
        val close = stack.pop
        val component = this.apply { build(close) }

        val modal: ModalRenderContext = { level ->
            flexBox({
                zIndex { modal(level) }
                position {
                    fixed {
                        left { "0px" }
                        top { "0px" }
                    }
                }
                width { "100vw" }
                height { "100vh" }
                if (PlacementContext.externalScrollingPossible(component.placement.value(PlacementContext))) {
                    overflow { auto }
                }
                justifyContent { center }
                alignItems { PlacementContext.flexValueOf(component.placement.value(PlacementContext)) }
            }) {
                div({
                    css("--modal-level: ${level}rem;")
                    zIndex { modal(level, 1) }
                    position { relative { } }
                    Theme().modal.base()
                    if (component.size.value != null) {
                        // TODO: remove if-branch when ``size`` gets removed; keep only else body!
                        component.size.value!!.invoke(Theme().modal.sizes)()
                    } else {
                        Theme().modal.width(
                            this,
                            component.width.value(WidthContext),
                            WidthContext.asCssWidthExpression(component.width.value(WidthContext))
                        )
                    }
                    if (!PlacementContext.externalScrollingPossible(component.placement.value(PlacementContext))) {
                        Theme().modal.internalScrolling()
                    }
                    styling(this)
                }, baseClass, id, prefix) {
                    if (component.hasCloseButton.value) {
                        component.closeButtonRendering.value(this) handledBy close
                    }
                    component.content.value?.let { it() }
                }
            }
        }

        return stack.push(modal)
    }
}
=======
>>>>>>> 80447b9e


/**
 * This component provides some modal dialog or messagebox. Basically it just offers a ``div`` that is rendered on a
 * higher [z-index](https://developer.mozilla.org/en-US/docs/Web/CSS/z-index) than the rest of the application.
 * It uses the reserved segments provided by the [dev.fritz2.styling.theme.ZIndices.modal] function that are
 * initialized by [dev.fritz2.styling.theme.Theme.zIndices].
 * That way the top modal will always have the highest ``z-index`` and therefore be on top of the screen.
 *
 * The content and structure within the modal are completely free to model.
 *
 * As this factory function also returns a [SimpleHandler<Unit>], it is easy to combine it directly with some other
 * component that offers some sort of Flow, like a [clickButton].
 *
 * Basic usage
 * ```
 * clickButton {
 *     text("Open")
 * } handledBy modal {
 *     content { // provide arbitrary content
 *         p { +"Hello world from a modal!" }
 *     }
 * }
 * ```
 *
 * @see ModalComponent
 *
 * @param styling a lambda expression for declaring the styling as fritz2's styling DSL
 * @param baseClass optional CSS class that should be applied to the element
 * @param id the ID of the element
 * @param prefix the prefix for the generated CSS class resulting in the form ``$prefix-$hash``
 * @param build a lambda expression for setting up the component itself. Details in [ModalComponent]
 *              be aware that a [SimpleHandler<Unit>] is injected in order to apply it to some closing flow inside!
 */
fun modal(
    styling: BasicParams.() -> Unit = {},
    baseClass: StyleClass = StyleClass.None,
    id: String? = null,
    prefix: String = "modal",
    build: ModalComponent.(SimpleHandler<Unit>) -> Unit
): SimpleHandler<Unit> = ModalComponent(build).render(styling, baseClass, id, prefix)<|MERGE_RESOLUTION|>--- conflicted
+++ resolved
@@ -1,285 +1,9 @@
 package dev.fritz2.components
 
 import dev.fritz2.binding.SimpleHandler
-<<<<<<< HEAD
-import dev.fritz2.binding.storeOf
-import dev.fritz2.binding.watch
-import dev.fritz2.dom.html.Div
-import dev.fritz2.dom.html.RenderContext
-import dev.fritz2.dom.html.Scope
-=======
 import dev.fritz2.components.modal.ModalComponent
->>>>>>> 80447b9e
 import dev.fritz2.styling.StyleClass
-import dev.fritz2.styling.div
 import dev.fritz2.styling.params.BasicParams
-<<<<<<< HEAD
-import dev.fritz2.styling.params.BoxParams
-import dev.fritz2.styling.params.Style
-import dev.fritz2.styling.staticStyle
-import dev.fritz2.styling.theme.*
-import kotlinx.browser.document
-import kotlinx.coroutines.Job
-import kotlinx.coroutines.flow.map
-import org.w3c.dom.get
-
-/**
- * Alias for reducing boilerplate in various places, as this extension signature is used quite often within modal
- * source code.
- */
-typealias ModalRenderContext = RenderContext.(level: Int) -> Div
-
-/**
- * Enum that categorizes the methods of an overlay implementation.
- */
-enum class OverlayMethod {
-    /**
-     * Only one overlay will be rendered, just beneath the top most modal shown, so that it covers the whole rest
-     * of the screen including other modals opened before.
-     */
-    CoveringTopMost,
-
-    /**
-     * An overlay is rendered for each modal opened, so there are arbitrary pairs of overlay and modal on top.
-     * The overall effect is often that the screen becomes darker and darker if the overlay effect is applying
-     * a transparent color to the screen.
-     */
-    CoveringEach
-}
-
-/**
- * This interface defines the overlay type.
- * It can be used to create custom overlay functionalities.
- */
-interface Overlay {
-    val method: OverlayMethod
-    val styling: Style<BasicParams>
-    fun render(renderContext: RenderContext, level: Int)
-}
-
-/**
- * Utility function to calculate the final z-index of an overlay or modal.
- * Both types are based upon the level of the modal in order to cover other modals already rendered.
- */
-internal fun ZIndices.modal(level: Int, offset: Int = 0): Property {
-    return modal raiseBy (10 * (level - 1) + offset)
-}
-
-/**
- * Default implementation of an overlay, that simply uses one ``Div`` as surface to apply some styling like
- * covering the screen with some transparent color.
- */
-class DefaultOverlay(
-    override val method: OverlayMethod = OverlayMethod.CoveringTopMost,
-    override val styling: Style<BasicParams> = Theme().modal.overlay
-) : Overlay {
-    override fun render(renderContext: RenderContext, level: Int) {
-        renderContext.div({
-            zIndex { modal(level, -1) }
-            styling()
-        }, prefix = "modal-overlay") {
-        }
-    }
-}
-
-/**
- * This component class offers primarily some configuration options for modal dialogs.
- *
- * The modal can be configured for the following aspects:
- *
- * - the overall size of the acquired space.
- * - some variants dealing with positioning (does not really work yet for all options)
- * - the content itself; can be arbitrary HTML elements or subcomponents
- * - a predefined close button that can be used optionally
- *
- * There are two possible overall strategies for rendering the overlay:
- * - only once, directly below the top modal (the default behaviour)
- * - before *every* new modal, so the more gets stacked, the more overlays gets rendered!
- *
- * This can be configured via the [ModalComponent.Companion.setOverlayHandler] once or via a fitting handler of
- * [ModalComponent.Companion.overlay] for dynamic use cases.
- *
- * The actual rendering of the overlay is done within a separate interface called [Overlay].
- * There is currently one implementation [DefaultOverlay] that offers the possibility to freely inject the styling,
- * so for most use cases it might be sufficient to just use the former.
- * If there is a need to render a _different structure_ or to bypass the [dev.fritz2.styling.theme.Theme.zIndices]
- * management, a custom implementation is the way to go.
- * The interface also enforces to pass the rendering strategy identifier via the [Overlay.method] property.
- *
- * For a detailed understanding have a look into the [ModalComponent.render] function and the
- * ``ModalComponent.Companion.init`` block.
- */
-open class ModalComponent(protected val build: ModalComponent.(SimpleHandler<Unit>) -> Unit) :
-    ManagedComponent<SimpleHandler<Unit>>,
-    CloseButtonProperty by CloseButtonMixin("modal-close-button", {
-        position {
-            absolute {
-                right { smaller }
-                top { smaller }
-            }
-        }
-    }) {
-
-    class ModalsStack : RootStore<List<ModalRenderContext>>(listOf()) {
-
-        fun push(dialog: ModalRenderContext) = handle { stack ->
-            stack + dialog
-        }
-
-        val pop = handle { stack ->
-            stack.dropLast(1)
-        }
-    }
-
-    companion object {
-        private val stack = ModalsStack()
-        val overlay = storeOf<Overlay>(DefaultOverlay())
-        private val job = Job()
-        private val scope = Scope()
-        private val globalId = "f2c-modals-${randomId()}"
-        private val myStaticStyle = staticStyle("disableOverflowForModal", "overflow:hidden !important;")
-
-        fun setOverlayHandler(overlay: Overlay) {
-            ModalComponent.overlay.update(overlay)
-        }
-
-        init {
-            stack.data.map { modals ->
-                configureBodyScrolling(modals)
-                ManagedComponent.managedRenderContext(globalId, job, scope).apply {
-                    val currentOverlay = overlay.current
-                    if (currentOverlay.method == OverlayMethod.CoveringTopMost && modals.isNotEmpty()) {
-                        currentOverlay.render(this, modals.size)
-                    }
-                    modals.withIndex().toList().forEach { (index, modal) ->
-                        if (currentOverlay.method == OverlayMethod.CoveringEach) {
-                            div {
-                                currentOverlay.render(this, index + 1)
-                                modal(index + 1)
-                            }
-                        } else this.modal(index + 1)
-                    }
-                }
-            }.watch()
-        }
-
-        private fun configureBodyScrolling(modals: List<ModalRenderContext>) {
-            val bodyElementClasses = document.getElementsByTagName("body")[0]?.classList
-            if (modals.isNotEmpty()) {
-                bodyElementClasses?.add(myStaticStyle.name)
-            } else {
-                bodyElementClasses?.remove(myStaticStyle.name)
-            }
-        }
-
-    }
-
-    val content = ComponentProperty<(RenderContext.() -> Unit)?>(null)
-
-    @Deprecated(message = "Use width property instead.")
-    val size = ComponentProperty<(ModalSizes.() -> Style<BasicParams>)?>(null)
-
-    @Deprecated(message = "Use placement property instead.")
-    val variant = ComponentProperty<ModalVariants.() -> Style<BasicParams>> { Theme().modal.variants.auto }
-
-    enum class Placement {
-        TOP, CENTER, BOTTOM, STRETCH
-    }
-
-    object PlacementContext {
-        val top = Placement.TOP
-        val center = Placement.CENTER
-        val bottom = Placement.BOTTOM
-        val stretch = Placement.STRETCH
-
-        fun flexValueOf(placement: Placement) = when (placement) {
-            Placement.TOP -> "flex-start"
-            Placement.CENTER -> "center"
-            Placement.BOTTOM -> "flex-end"
-            Placement.STRETCH -> "stretch"
-        }
-
-        fun externalScrollingPossible(placement: Placement) = placement == Placement.TOP
-    }
-
-    val placement = ComponentProperty<PlacementContext.() -> Placement> { Placement.TOP }
-
-    object WidthContext {
-        val small = "small"
-        val normal = "normal"
-        val large = "large"
-        val full = "full"
-
-        fun asCssWidthExpression(value: Property) = when (value) {
-            small -> Theme().modal.widths.small
-            normal -> Theme().modal.widths.normal
-            large -> Theme().modal.widths.large
-            full -> Theme().modal.widths.full
-            else -> value
-        }
-    }
-
-    val width = ComponentProperty<WidthContext.() -> String> { normal }
-
-    override fun render(
-        styling: BoxParams.() -> Unit,
-        baseClass: StyleClass,
-        id: String?,
-        prefix: String
-    ): SimpleHandler<Unit> {
-        val close = stack.pop
-        val component = this.apply { build(close) }
-
-        val modal: ModalRenderContext = { level ->
-            flexBox({
-                zIndex { modal(level) }
-                position {
-                    fixed {
-                        left { "0px" }
-                        top { "0px" }
-                    }
-                }
-                width { "100vw" }
-                height { "100vh" }
-                if (PlacementContext.externalScrollingPossible(component.placement.value(PlacementContext))) {
-                    overflow { auto }
-                }
-                justifyContent { center }
-                alignItems { PlacementContext.flexValueOf(component.placement.value(PlacementContext)) }
-            }) {
-                div({
-                    css("--modal-level: ${level}rem;")
-                    zIndex { modal(level, 1) }
-                    position { relative { } }
-                    Theme().modal.base()
-                    if (component.size.value != null) {
-                        // TODO: remove if-branch when ``size`` gets removed; keep only else body!
-                        component.size.value!!.invoke(Theme().modal.sizes)()
-                    } else {
-                        Theme().modal.width(
-                            this,
-                            component.width.value(WidthContext),
-                            WidthContext.asCssWidthExpression(component.width.value(WidthContext))
-                        )
-                    }
-                    if (!PlacementContext.externalScrollingPossible(component.placement.value(PlacementContext))) {
-                        Theme().modal.internalScrolling()
-                    }
-                    styling(this)
-                }, baseClass, id, prefix) {
-                    if (component.hasCloseButton.value) {
-                        component.closeButtonRendering.value(this) handledBy close
-                    }
-                    component.content.value?.let { it() }
-                }
-            }
-        }
-
-        return stack.push(modal)
-    }
-}
-=======
->>>>>>> 80447b9e
 
 
 /**
