package dev.fritz2.components

import dev.fritz2.binding.RootStore
import dev.fritz2.binding.SimpleHandler
import dev.fritz2.dom.html.Div
import dev.fritz2.dom.html.RenderContext
import dev.fritz2.dom.html.TextElement
import dev.fritz2.styling.StyleClass
import dev.fritz2.styling.params.BasicParams
import dev.fritz2.styling.params.Style
import dev.fritz2.styling.params.styled
import dev.fritz2.styling.staticStyle
import dev.fritz2.styling.theme.PopoverArrowPlacements
import dev.fritz2.styling.theme.PopoverPlacements
import dev.fritz2.styling.theme.PopoverSizes
import dev.fritz2.styling.theme.Theme
import kotlinx.coroutines.flow.Flow
import kotlinx.coroutines.flow.flowOf
import kotlinx.coroutines.flow.map

/**
 * Class for configuring the appearance of a PopoverComponent.
 */
@ComponentMarker
class PopoverComponent {
    companion object {
        val staticCss = staticStyle(
            "popover",
            """
                  display: inline-block;
                  position: relative;  
            """
        )
    }

    var hasCloseButton: Boolean = true
    fun hasCloseButton(value: Boolean) {
        hasCloseButton = value
    }

    var closeButton: (RenderContext.(SimpleHandler<Unit>) -> Unit)? = null
    fun closeButton(
        styling: BasicParams.() -> Unit = {},
        baseClass: StyleClass? = null,
        id: String? = null,
        prefix: String = "popover-close-button",
        build: PushButtonComponent.() -> Unit = {}
    ) {
        closeButton = { closeHandle ->
            clickButton({
                Theme().popover.closeButton()
                styling()

            }, baseClass, id, prefix) {
                variant { ghost }
                icon{ fromTheme { close } }
                build()
            }.map { } handledBy closeHandle
        }
    }

    var size: PopoverSizes.() -> Style<BasicParams> = { Theme().popover.size.normal }
    fun size(value: PopoverSizes.() -> Style<BasicParams>) {
        size = value
    }

    var positionStyle: PopoverPlacements.() -> Style<BasicParams> = { Theme().popover.placement.top }
    fun placement(value: PopoverPlacements.() -> Style<BasicParams>) {

        when (value.invoke(Theme().popover.placement)) {
            Theme().popover.placement.top -> arrowPlacement { bottom }
            Theme().popover.placement.right -> arrowPlacement { left }
            Theme().popover.placement.bottom -> arrowPlacement { top }
            Theme().popover.placement.left -> arrowPlacement { right }
        }
        positionStyle = value
    }

    var hasArrow: Boolean = true
    fun hasArrow(value: Boolean) {
        hasArrow = value
    }

    var arrowPlacement: (PopoverArrowPlacements.() -> Style<BasicParams>) = { Theme().popover.arrowPlacement.bottom }
    fun arrowPlacement(value: PopoverArrowPlacements.() -> Style<BasicParams>) {
        arrowPlacement = value
    }

<<<<<<< HEAD
    var toggle: (Div.() -> Unit)? = null
    fun toggle(value: (Div.() -> Unit)) {
        toggle = value
=======
    var trigger: (RenderContext.() -> Unit)? = null
    fun trigger(value: (RenderContext.() -> Unit)) {
        trigger = value
>>>>>>> fc012e41
    }

    var header: (RenderContext.() -> Unit)? = null
    fun header(value: (RenderContext.() -> Unit)) {
        header = {
            (::header.styled(prefix = "popover-header") {
                Theme().popover.header()
            }){ value() }
        }
    }

    fun header(value: String) {
        this.header(flowOf(value))
    }

    fun header(value: Flow<String>) {
        header = {
            (::header.styled(prefix = "popover-header") {
                Theme().popover.header()
            }){ value.asText() }
        }
    }

    var footer: (RenderContext.() -> Unit)? = null
    fun footer(value: (RenderContext.() -> Unit)) {
        footer = {
            (::footer.styled(prefix = "popover-footer") {
                Theme().popover.footer()
            }){ value() }
        }
    }

    fun footer(value: String) {
        this.footer(flowOf(value))
    }

    fun footer(value: Flow<String>) {
        footer = {
            (::footer.styled(prefix = "popover-footer") {
                Theme().popover.footer()
            }){ value.asText() }
        }
    }

    var content: (RenderContext.() -> Unit)? = null
    fun content(value: (RenderContext.() -> Unit)) {
        content = {
            (::section.styled(prefix = "popover-content") {
                Theme().popover.section()
            }){ value(this) }
        }
    }

    fun content(value: String) {
        this.content(flowOf(value))
    }

    fun content(value: Flow<String>) {
        content = {
            (::section.styled(prefix = "popover-content") {
                Theme().popover.section()
            }){ value.asText() }
        }
    }

    private fun renderArrow(RenderContext: RenderContext) {
        RenderContext.apply {
            (::div.styled(prefix = "popover-arrow") {
                arrowPlacement.invoke(Theme().popover.arrowPlacement)()
            }){}
        }
    }

    fun renderPopover(
        styling: BasicParams.() -> Unit = {},
        baseClass: StyleClass? = null,
        id: String? = null,
        prefix: String = "popover",
        RenderContext: RenderContext,
        closeHandler: SimpleHandler<Unit>) {
        RenderContext.apply {
            (::div.styled(styling, baseClass, id, prefix) {
                positionStyle.invoke(Theme().popover.placement)()
                size.invoke(Theme().popover.size)()
            }){
                if (hasArrow) {
                    renderArrow(this)
                }
                if (hasCloseButton) {
                    if (closeButton == null) {
                        closeButton()
                    }
                    closeButton?.invoke(this, closeHandler)
                }
                header?.invoke(this)
                content?.invoke(this)
                footer?.invoke(this)
            }
        }
    }
}

/**
 * This component enables to render a popover thats floats around a toggle element.
 * The toggle can be a simple HTMLElement or a fritz2 component.
 * The Popover can be containing a header, a section and a footer.
 * All "areas" are optional and it containing a simple String, a flowOf<String> or
 * a HTMLElement as well as a fritz2 component. The placement of the Popover is configurable.
 *
 * The popover has a default close Button, you can hide it or you can use your own custom Button.
 * The toggle element is marked by an arrow, you can hide the arrow.
 *
 * ```
 * popover {
 *   toggle {
 *      icon { fromTheme { arrowForward } }
 *   }
 *   placement { right }
 *   header(flowOf("Our simple Popover"))
 *   content {
 *      div {
 *          text("My Text in a HTMLTag")
 *      }
 *   }
 *   footer("Footercontent")
 * }
 * ```
 *
 * @see PopoverComponent
 *
 * @param styling a lambda expression for declaring the styling as fritz2's styling DSL
 * @param baseClass optional CSS class that should be applied to the element
 * @param id the ID of the element
 * @param prefix the prefix for the generated CSS class resulting in the form ``$prefix-$hash``
 * @param build a lambda expression for setting up the component itself. Details in [PopoverComponent]
 */
fun RenderContext.popover(
    styling: BasicParams.() -> Unit = {},
    baseClass: StyleClass? = null,
    id: String? = null,
    prefix: String = "popover",
    build: PopoverComponent.() -> Unit = {}
) {
    val component = PopoverComponent().apply(build)
    val clickStore = object : RootStore<Boolean>(false) {
        val toggle = handle {
            !it
        }
    }
    (::div.styled({ }, PopoverComponent.staticCss, null, prefix){
    }){
        (::div.styled(prefix = "popover-toggle") {
            Theme().popover.toggle()
        }) {
            clicks.events.map { } handledBy clickStore.toggle
            component.toggle?.invoke(this)
        }
        clickStore.data.render {
            if (it) {
                component.renderPopover(styling, baseClass,id, prefix, this, clickStore.toggle)
            }
        }
    }
}<|MERGE_RESOLUTION|>--- conflicted
+++ resolved
@@ -86,15 +86,9 @@
         arrowPlacement = value
     }
 
-<<<<<<< HEAD
-    var toggle: (Div.() -> Unit)? = null
-    fun toggle(value: (Div.() -> Unit)) {
+    var toggle: (RenderContext.() -> Unit)? = null
+    fun toggle(value: (RenderContext.() -> Unit)) {
         toggle = value
-=======
-    var trigger: (RenderContext.() -> Unit)? = null
-    fun trigger(value: (RenderContext.() -> Unit)) {
-        trigger = value
->>>>>>> fc012e41
     }
 
     var header: (RenderContext.() -> Unit)? = null
