package io.fritz2.examples.todomvc

import io.fritz2.binding.*
import io.fritz2.dom.append
import io.fritz2.dom.html.HtmlElements
import io.fritz2.dom.html.Keys
import io.fritz2.dom.html.html
import io.fritz2.dom.key
import io.fritz2.dom.states
import io.fritz2.dom.values
import io.fritz2.optics.WithId
import io.fritz2.optics.buildLens
import io.fritz2.routing.router
import kotlinx.coroutines.ExperimentalCoroutinesApi
import kotlinx.coroutines.FlowPreview
import kotlinx.coroutines.flow.*

data class ToDo(
    val text: String,
    val completed: Boolean = false,
    val editing: Boolean = false,
    override val id: String = text //uniqueId() //text.hashCode().toString()
) : WithId


val textLens = buildLens<ToDo, String>("text", {it.text}, {p,v -> p.copy(text = v)})
val completedLens = buildLens<ToDo, Boolean>("completed", {it.completed}, {p,v -> p.copy(completed = v)})
val editingLens = buildLens<ToDo, Boolean>("editing", {it.editing}, {p,v -> p.copy(editing = v)})


data class Filter(val text: String, val function: (List<ToDo>) -> List<ToDo>)

val filters = mapOf (
    "/" to Filter("All") { it },
    "/active" to Filter("Active") { toDos -> toDos.filter { !it.completed } },
    "/completed" to Filter("Completed") { toDos -> toDos.filter { it.completed } }
)


@ExperimentalCoroutinesApi
@FlowPreview
fun main() {
    val router = router("/")

    val toDos = object : RootStore<List<ToDo>>(emptyList()) {
        val add = handle<String> { toDos, text ->
            if (text.isNotEmpty()) toDos + ToDo(text)
            else toDos
        }

        val remove = handle<ToDo> { toDos, item ->
<<<<<<< HEAD
            toDos.filterNot { it.id == item.id }
=======
            toDos - item
>>>>>>> 11914152
        }

        val toggleAll = handle<Boolean> { toDos, toggle ->
            toDos.map { it.copy(completed = toggle)}
        }

<<<<<<< HEAD
        val clearCompleted = handle {toDos ->
            toDos.filterNot { it.completed }
=======
        val clearCompleted = handle { toDos ->
            toDos.filter { !it.completed }
>>>>>>> 11914152
        }

        val count = data.map { todos -> todos.count { !it.completed } }.distinctUntilChanged()
        val allChecked = data.map { todos -> todos.all { it.completed }}.distinctUntilChanged()
    }

    val inputHeader = html {
        header {
            h1 { text("todos") }
            input("new-todo") {
                placeholder = const("What needs to be done?")
                autofocus = const(true)

                toDos.add <= changes.values().onEach { domNode.value = "" }
            }
        }
    }

    val mainSection = html {
        section("main") {
            input("toggle-all") {
                type = const("checkbox")
                checked = toDos.allChecked

                toDos.toggleAll <= changes.states()
            }
            label {
                `for` = const("toggle-all")
                text("Mark all as complete")
            }
            ul("todo-list") {
                toDos.data.flatMapLatest { all ->
                    router.routes.map { route -> filters[route]?.function?.invoke(all) ?: all }
                }.each().map { toDo ->
                    val toDoStore = toDos.sub(toDo)
                    val textStore = toDoStore.sub(textLens)
                    val completedStore = toDoStore.sub(completedLens)
                    val editingStore = toDoStore.sub(editingLens)

                    html {
                        li {
                            attr("data-id", toDoStore.id)
                            //TODO: better flatmap over editing and completed
                            classMap = toDoStore.data.map { mapOf(
                                    "completed" to it.completed,
                                    "editing" to it.editing
                            )}
                            div("view") {
                                input("toggle") {
                                    type = const("checkbox")
                                    checked = completedStore.data

                                    completedStore.update <= changes.states()
                                }
                                label {
                                    textStore.data.bind()

                                    editingStore.update <= dblclicks.map { true }
                                }
                                button("destroy") {
                                    toDos.remove <= clicks.events.map{ toDo } //flatMapLatest { toDoStore.data }
                                }
                            }
                            input("edit") {
                                value = textStore.data
                                textStore.update <= changes.values()

                                editingStore.data.map { isEditing ->
                                    if (isEditing) domNode.apply {
                                        focus()
                                        select()
                                    }
                                    isEditing.toString()
                                }.watch()
                                editingStore.update <= merge(
                                    blurs.map { false },
                                    keyups.key().filter { it.isKey(Keys.Enter) }.map { false }
                                )
                            }
                        }
                    }
                }.bind()
            }
        }
    }

    fun HtmlElements.filter(text: String, route: String) {
        li {
            a {
                className = router.routes.map {if (it == route) "selected" else ""}
                href = const("#$route")
                text(text)
            }
        }
    }

    val appFooter = html {
        footer("footer") {
            span("todo-count") {
                strong {
                    toDos.count.map {
                        "$it item${if (it != 1) "s" else ""} left"
                    }.bind()
                }
            }

            ul("filters") {
                filters.forEach { filter(it.value.text, it.key) }
            }
            button("clear-completed") {
                text("Clear completed")

                toDos.clearCompleted <= clicks
            }
        }
    }

    append("todoapp", inputHeader, mainSection, appFooter)
}<|MERGE_RESOLUTION|>--- conflicted
+++ resolved
@@ -19,7 +19,7 @@
     val text: String,
     val completed: Boolean = false,
     val editing: Boolean = false,
-    override val id: String = text //uniqueId() //text.hashCode().toString()
+    override val id: String = text.hashCode().toString()
 ) : WithId
 
 
@@ -49,24 +49,15 @@
         }
 
         val remove = handle<ToDo> { toDos, item ->
-<<<<<<< HEAD
             toDos.filterNot { it.id == item.id }
-=======
-            toDos - item
->>>>>>> 11914152
         }
 
-        val toggleAll = handle<Boolean> { toDos, toggle ->
+        val toggleAll = handle<Boolean> {toDos, toggle ->
             toDos.map { it.copy(completed = toggle)}
         }
 
-<<<<<<< HEAD
         val clearCompleted = handle {toDos ->
             toDos.filterNot { it.completed }
-=======
-        val clearCompleted = handle { toDos ->
-            toDos.filter { !it.completed }
->>>>>>> 11914152
         }
 
         val count = data.map { todos -> todos.count { !it.completed } }.distinctUntilChanged()
