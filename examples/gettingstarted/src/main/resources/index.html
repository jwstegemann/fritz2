<html>
<head>
    <title>Getting started</title>
    <link rel="stylesheet" href="https://stackpath.bootstrapcdn.com/bootstrap/4.4.1/css/bootstrap.min.css"
          integrity="sha384-Vkoo8x4CGsO3+Hhxv8T/Q5PaXtkKtu6ug5TOeNV6gBiFeWPGFN9MuhOf23Q9Ifjh" crossorigin="anonymous">
<<<<<<< HEAD
    <link rel="stylesheet" type="text/css" href="github-embed.css">
    <script src="https://cdnjs.cloudflare.com/ajax/libs/babel-polyfill/6.23.0/polyfill.min.js"></script>
    <script src="github-embed.min.js"></script>
=======
    <link rel="stylesheet" type="text/css" href="https://jwstegemann.github.io/fritz2/static/github-embed.css">
    <script src="https://cdnjs.cloudflare.com/ajax/libs/babel-polyfill/6.23.0/polyfill.min.js"></script>
    <script src="https://jwstegemann.github.io/fritz2/static/github-embed.min.js"></script>
>>>>>>> 8d56a576
</head>
<body>
<div class="container">
    <div class="jumbotron">
        <h1 class="display-4">Getting started</h1>
<<<<<<< HEAD
        <p class="lead">This example shows the one- and two-way data-binding in fritz2.</p>
=======
        <p class="lead">This example shows the one- and two-way-databinding in fritz2.</p>
>>>>>>> 8d56a576
        <hr class="my-4"/>
        <div class="card">
            <div id="target" class="card-body"></div>
        </div>
        <hr class="my-4"/>
        <div class="card">
            <div class="card-body">
                <div id="code" style="height: 400px"></div>
            </div>
        </div>
    </div>
    <footer class="text-center text-muted my-2">
        <small>Styled with <a href="https://getbootstrap.com/">Bootstrap CSS</a> and
            created with &#10084; by <a href="https://github.com/jwstegemann/fritz2">jwstegemann & jamowei</a></small>
    </footer>
</div>
<script src="gettingstarted.js"></script>
<script>
    githubEmbed('#code', {
        "owner": "jwstegemann",
        "repo": "fritz2",
        "ref": "master",
<<<<<<< HEAD
        "embed": [{
            "path": "examples/gettingstarted/src/main/kotlin/io/fritz2/examples/gettingstarted/gettingstarted.kt",
            "type": "kotlin",
            "label": "gettingstarted.kt"
        }]
=======
        "embed": [
            {
                "path": "examples/gettingstarted/src/main/kotlin/io/fritz2/examples/gettingstarted/gettingstarted.kt",
                "type": "kotlin",
                "label": "gettingstarted.kt"
            },
            {
                "path": "examples/gettingstarted/src/main/resources/index.html",
                "type": "html",
                "label": "index.html"
            }
        ]
>>>>>>> 8d56a576
    });
</script>
</body>
</html><|MERGE_RESOLUTION|>--- conflicted
+++ resolved
@@ -3,25 +3,15 @@
     <title>Getting started</title>
     <link rel="stylesheet" href="https://stackpath.bootstrapcdn.com/bootstrap/4.4.1/css/bootstrap.min.css"
           integrity="sha384-Vkoo8x4CGsO3+Hhxv8T/Q5PaXtkKtu6ug5TOeNV6gBiFeWPGFN9MuhOf23Q9Ifjh" crossorigin="anonymous">
-<<<<<<< HEAD
-    <link rel="stylesheet" type="text/css" href="github-embed.css">
-    <script src="https://cdnjs.cloudflare.com/ajax/libs/babel-polyfill/6.23.0/polyfill.min.js"></script>
-    <script src="github-embed.min.js"></script>
-=======
     <link rel="stylesheet" type="text/css" href="https://jwstegemann.github.io/fritz2/static/github-embed.css">
     <script src="https://cdnjs.cloudflare.com/ajax/libs/babel-polyfill/6.23.0/polyfill.min.js"></script>
     <script src="https://jwstegemann.github.io/fritz2/static/github-embed.min.js"></script>
->>>>>>> 8d56a576
 </head>
 <body>
 <div class="container">
     <div class="jumbotron">
         <h1 class="display-4">Getting started</h1>
-<<<<<<< HEAD
-        <p class="lead">This example shows the one- and two-way data-binding in fritz2.</p>
-=======
         <p class="lead">This example shows the one- and two-way-databinding in fritz2.</p>
->>>>>>> 8d56a576
         <hr class="my-4"/>
         <div class="card">
             <div id="target" class="card-body"></div>
@@ -44,13 +34,6 @@
         "owner": "jwstegemann",
         "repo": "fritz2",
         "ref": "master",
-<<<<<<< HEAD
-        "embed": [{
-            "path": "examples/gettingstarted/src/main/kotlin/io/fritz2/examples/gettingstarted/gettingstarted.kt",
-            "type": "kotlin",
-            "label": "gettingstarted.kt"
-        }]
-=======
         "embed": [
             {
                 "path": "examples/gettingstarted/src/main/kotlin/io/fritz2/examples/gettingstarted/gettingstarted.kt",
@@ -63,7 +46,6 @@
                 "label": "index.html"
             }
         ]
->>>>>>> 8d56a576
     });
 </script>
 </body>
