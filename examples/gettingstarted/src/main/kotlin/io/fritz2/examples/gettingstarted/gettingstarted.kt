package io.fritz2.examples.gettingstarted

import io.fritz2.binding.RootStore
import io.fritz2.binding.each
import io.fritz2.binding.mapItems
import io.fritz2.dom.html.html
import io.fritz2.dom.mount
import kotlinx.coroutines.ExperimentalCoroutinesApi
import kotlinx.coroutines.FlowPreview
import kotlinx.coroutines.flow.conflate
import kotlinx.coroutines.flow.distinctUntilChanged
import kotlinx.coroutines.flow.flowOf
import kotlinx.coroutines.flow.map


data class ActionData(val x: Int, val y: Int)

@ExperimentalCoroutinesApi
@FlowPreview
fun main() {

    val store = object : RootStore<String>("start") {
        val addADot = Handler<ActionData> { model, _ ->
            "$model."
        }
    }

    val classStore = object : RootStore<List<String>>(listOf("btn", "items")) {
        val add = Handler<String> { list, new ->
            list + new
        }
        val remove = Handler<String> { list, del ->
            list.minus(del)
        }
    }

    val seq = object : RootStore<List<String>>(listOf("one", "two", "three")) {
        var count = 0

        val addItem = Handler<Any> { list, _ ->
            count++
            list + "yet another item no. $count"
        }
        val deleteItem = Handler<String> { list, current ->
            list.minus(current)
        }
    }

    val myComponent = html {
        section {
            input {
                value = store.data
                store.update <= changes
            }
            div {
                +"value: "
                store.data.bind()
            }
            button {
                +"add one more little dot"
                store.addADot <= clicks.map {
                    ActionData(it.clientX, it.clientY)
                }
            }
            ul {
<<<<<<< HEAD
                seq.each().mapItems { s: String ->
=======
                seq.each().mapItems { s ->
>>>>>>> bf153298
                    html {
                        li {
                            button {
                                +s
                                id = !"delete-btn"
                                `class` = !"btn"
                                seq.deleteItem <= clicks.map { console.log("deleting $s"); s }
                                classStore.remove <= clicks.map { e ->
                                    "newItem"
                                }
                            }
                        }
                    }
                }.bind()
            }
            button {
                +"add an item"
                seq.addItem <= clicks
                classStore.add <= clicks.map { e ->
                    "newItem"
                }
                attributeData("test", "test-button1")
                id = !"button"
                classes = classStore.data
            }
        }
    }

    myComponent.mount("target")
}<|MERGE_RESOLUTION|>--- conflicted
+++ resolved
@@ -63,11 +63,7 @@
                 }
             }
             ul {
-<<<<<<< HEAD
-                seq.each().mapItems { s: String ->
-=======
                 seq.each().mapItems { s ->
->>>>>>> bf153298
                     html {
                         li {
                             button {
