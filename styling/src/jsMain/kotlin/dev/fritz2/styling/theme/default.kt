--- conflicted
+++ resolved
@@ -2059,14 +2059,10 @@
         }
 
         override val icon: Style<BasicParams> = {
-<<<<<<< HEAD
             margins {
                 right { smaller }
                 top { "1px" }
             }
-=======
-            margins { right { smaller } }
->>>>>>> fb0120ac
         }
     }
 
@@ -2107,11 +2103,7 @@
         val sidebarColor: ColorScheme
             get() = colors.tertiary
 
-<<<<<<< HEAD
         val contentColor: ColorScheme
-=======
-        val mainColor: ColorScheme
->>>>>>> fb0120ac
             get() = colors.neutral
 
         val tabsColor: ColorScheme
@@ -2137,13 +2129,10 @@
             minWidth { "22vw" }
         }
 
-<<<<<<< HEAD
         override val sidebarClose: Style<BasicParams> = {
             color { brandColor.mainContrast }
         }
 
-=======
->>>>>>> fb0120ac
         override val navigation: Style<BasicParams> = {
             width { full }
             paddings {
@@ -2170,13 +2159,8 @@
 
         override val content: Style<BasicParams> = {
             padding { normal }
-<<<<<<< HEAD
             background { color { contentColor.main } }
             color { contentColor.mainContrast }
-=======
-            background { color { mainColor.main } }
-            color { mainColor.mainContrast }
->>>>>>> fb0120ac
         }
 
         override val tablist: Style<FlexParams> = {
@@ -2215,7 +2199,6 @@
             opacity { "0" }
             background { color { "rgba(0,0,0,0.8)" } }
             css("transition: opacity .3s ease-in;")
-<<<<<<< HEAD
         }
 
         override val menu: MenuStyles = object : MenuStyles {
@@ -2299,8 +2282,6 @@
             override val icon: Style<BasicParams> = {
                 margins { right { smaller } }
             }
-=======
->>>>>>> fb0120ac
         }
     }
 
